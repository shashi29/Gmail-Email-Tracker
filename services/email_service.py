import os
import re
import json
import logging
from datetime import datetime
from typing import List, Dict, Any, Optional, Tuple, Set
from concurrent.futures import ThreadPoolExecutor

import boto3
from botocore.exceptions import BotoCoreError, ClientError
from simplegmail import Gmail
from simplegmail.query import construct_query
from tqdm import tqdm

from services.observer import EmailObserver

class EmailService:
    """Service for retrieving and processing emails."""
    
    def __init__(self):
        self.gmail = Gmail()
        self.observer = EmailObserver()
        self.s3_client = boto3.client('s3')
        self.sqs_client = boto3.client('sqs')
        
        self.base_folder = os.getenv('SAVE_FOLDER', 'saved_jobs')
        self.s3_bucket = os.getenv('S3_BUCKET', 'job-history-data')
        self.sqs_queue_url = os.getenv('SQS_QUEUE_URL','https://sqs.us-east-1.amazonaws.com/247640998427/S3JobHistoryData')
        
        self.enable_s3_copy = True#os.getenv('ENABLE_S3_COPY', 'False').lower() == 'true'
        self.enable_sqs_message = True#os.getenv('ENABLE_SQS_MESSAGE', 'False').lower() == 'true'
        
        self._setup_folders()
        self._setup_logging()
        self.processed_files = self._load_processed_files()

    def _setup_folders(self):
        """Set up the folder structure for saving job details."""
        current_date = datetime.now().strftime('%Y-%m-%d')
        self.save_folder = os.path.join(self.base_folder, current_date)
        os.makedirs(self.save_folder, exist_ok=True)

    def _setup_logging(self):
        """Set up logging configuration."""
        logging.basicConfig(
            level=logging.INFO,
            format='%(asctime)s - %(name)s - %(levelname)s - %(message)s',
            filename='email_service.log'
        )

    def _load_processed_files(self) -> Set[str]:
        """Load the set of processed file names from a tracking file."""
        tracking_file = os.path.join(self.base_folder, 'processed_files.json')
        if os.path.exists(tracking_file):
            with open(tracking_file, 'r') as f:
                return set(json.load(f))
        return set()

    def _save_processed_files(self):
        """Save the set of processed file names to a tracking file."""
        tracking_file = os.path.join(self.base_folder, 'processed_files.json')
        with open(tracking_file, 'w') as f:
            json.dump(list(self.processed_files), f)

    def save_job_details(self, message, job_details, classification):
        """Save job details and classification to a JSON file."""
        try:
            job_data = {
                "job_details": job_details,
                "classification": classification
            }
            file_name = f"job_{message.id}.json"
            file_path = os.path.join(self.save_folder, file_name)
            
            with open(file_path, "w") as json_file:
                json.dump(job_details, json_file, indent=4)
            
            logging.info(f"Job details saved to {file_path}")
<<<<<<< HEAD
            
            if file_name not in self.processed_files:
                if self.enable_s3_copy:
                    self._copy_to_s3(file_path, file_name)
                
                if self.enable_sqs_message:
                    self._send_sqs_message(file_name)
                
                self.processed_files.add(file_name)
                self._save_processed_files()
            else:
                logging.info(f"File {file_name} already processed. Skipping S3 copy and SQS message.")
            
            self.observer.track_processed_email(message)
=======
            self.observer.track_processed_email(message)  # Track email as processed after saving
>>>>>>> e7c8f057
        except Exception as e:
            logging.error(f"Error saving job details for email {message.id}: {str(e)}")

    def _copy_to_s3(self, file_path, file_name):
        """Copy the JSON file to S3."""
        try:
            self.s3_client.upload_file(file_path, self.s3_bucket, file_name)
            logging.info(f"File {file_name} uploaded to S3 bucket {self.s3_bucket}")
        except (BotoCoreError, ClientError) as e:
            logging.error(f"Error uploading file {file_name} to S3: {str(e)}")

    def _send_sqs_message(self, file_name):
        """Send an SQS message for the processed JSON file."""
        try:
            message_body = json.dumps({
                "Records": [{
                    "s3": {
                        "bucket": {"name": self.s3_bucket},
                        "object": {"key": file_name}
                    }
                }]
            })
            self.sqs_client.send_message(QueueUrl=self.sqs_queue_url, MessageBody=message_body)
            logging.info(f"SQS message sent for file {file_name}")
        except (BotoCoreError, ClientError) as e:
            logging.error(f"Error sending SQS message for file {file_name}: {str(e)}")

    def process_message(self, message, job_classifier, job_extractor):
        """Process each email message: classify and extract job details."""
        try:
            cleaned_content = self.clean_and_remove_patterns(message.plain)
            classification = job_classifier.classify_job(message.subject, cleaned_content)
<<<<<<< HEAD
            logging.info(f"Job Classification: {classification}")
            
            if classification["classification"] != "Other":
                job_details = job_extractor.extract_job_details(message, cleaned_content)
                logging.info("Job details extracted using LLM")
                job_details["tag"] = classification["classification"]
=======
            logging.info(f"Job Classification : {classification}")
            if classification["classification"] != "Other":
                job_details = job_extractor.extract_job_details(message, cleaned_content)
                logging.info("Job details extracted using llm")
>>>>>>> e7c8f057
                self.save_job_details(message, job_details, classification)
                return job_details, classification
            else:
                logging.info(f"Non-job email ignored: {message.subject}")
                return None
        except Exception as e:
            logging.error(f"Error processing email from {message.sender}: {str(e)}")
            return None

    def fetch_unread_emails(self):
        """Fetch unread emails using the Gmail API."""
        query_params = {
            "newer_than": (1, "day"),
            "unread": True
        }
        try:
            logging.info("Fetching unread emails.")
            messages = self.gmail.get_messages(query=construct_query(query_params))
            return [msg for msg in messages if not self.observer.is_email_processed(msg.id)]
        except Exception as e:
            logging.error(f"Error fetching unread emails: {str(e)}")
            return []
        
    def clean_and_remove_patterns(self, text):
        """Clean text by removing specific patterns and extra whitespace characters."""
        try:
<<<<<<< HEAD
            pattern = r"Remove.\s*.*\s*|.*Sign.\s*Up\s*.*"
=======
            # Define the pattern to match unwanted text like 'Remove ... From' and 'Sign Up'
            pattern = r"Remove.\s*.*\s*|.*Sign.\s*Up\s*.*"
            
            # Remove the matched patterns
>>>>>>> e7c8f057
            cleaned_text = re.sub(pattern, "", text, 0, re.MULTILINE)
            cleaned_text = re.sub(r"\s+", " ", cleaned_text).strip()
            cleaned_text = re.sub(r"[\r\n\t\s]+", " ", cleaned_text).strip()
            return cleaned_text
        except Exception as e:
            logging.error(f"Error cleaning text: {str(e)}")
            return text
        
    def parallel_process_messages(self, messages, job_classifier, job_extractor, max_workers=1):
        """Process email messages in parallel with progress tracking."""
        with ThreadPoolExecutor(max_workers=max_workers) as executor:
            results = list(executor.map(
                lambda msg: self.process_message(msg, job_classifier, job_extractor),
                tqdm(messages, desc="Processing messages", total=len(messages))
            ))
            return [result for result in results if result]<|MERGE_RESOLUTION|>--- conflicted
+++ resolved
@@ -76,7 +76,6 @@
                 json.dump(job_details, json_file, indent=4)
             
             logging.info(f"Job details saved to {file_path}")
-<<<<<<< HEAD
             
             if file_name not in self.processed_files:
                 if self.enable_s3_copy:
@@ -91,9 +90,6 @@
                 logging.info(f"File {file_name} already processed. Skipping S3 copy and SQS message.")
             
             self.observer.track_processed_email(message)
-=======
-            self.observer.track_processed_email(message)  # Track email as processed after saving
->>>>>>> e7c8f057
         except Exception as e:
             logging.error(f"Error saving job details for email {message.id}: {str(e)}")
 
@@ -126,19 +122,12 @@
         try:
             cleaned_content = self.clean_and_remove_patterns(message.plain)
             classification = job_classifier.classify_job(message.subject, cleaned_content)
-<<<<<<< HEAD
             logging.info(f"Job Classification: {classification}")
             
             if classification["classification"] != "Other":
                 job_details = job_extractor.extract_job_details(message, cleaned_content)
                 logging.info("Job details extracted using LLM")
                 job_details["tag"] = classification["classification"]
-=======
-            logging.info(f"Job Classification : {classification}")
-            if classification["classification"] != "Other":
-                job_details = job_extractor.extract_job_details(message, cleaned_content)
-                logging.info("Job details extracted using llm")
->>>>>>> e7c8f057
                 self.save_job_details(message, job_details, classification)
                 return job_details, classification
             else:
@@ -165,14 +154,10 @@
     def clean_and_remove_patterns(self, text):
         """Clean text by removing specific patterns and extra whitespace characters."""
         try:
-<<<<<<< HEAD
-            pattern = r"Remove.\s*.*\s*|.*Sign.\s*Up\s*.*"
-=======
             # Define the pattern to match unwanted text like 'Remove ... From' and 'Sign Up'
             pattern = r"Remove.\s*.*\s*|.*Sign.\s*Up\s*.*"
             
             # Remove the matched patterns
->>>>>>> e7c8f057
             cleaned_text = re.sub(pattern, "", text, 0, re.MULTILINE)
             cleaned_text = re.sub(r"\s+", " ", cleaned_text).strip()
             cleaned_text = re.sub(r"[\r\n\t\s]+", " ", cleaned_text).strip()
